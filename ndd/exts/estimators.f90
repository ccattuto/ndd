--- conflicted
+++ resolved
@@ -200,13 +200,8 @@
   use iso_fortran_env
   implicit none
 
-<<<<<<< HEAD
-  real(real64), parameter  :: alpha1 = 1.e-8_real64
-  real(real64), parameter  :: alpha2 = 1.e4_real64
-=======
   real(real64), parameter :: alpha1 = 1.e-8_real64
   real(real64), parameter :: alpha2 = 1.e4_real64
->>>>>>> 8d25d01d
   real(real64) :: log_alpha1
   real(real64) :: log_alpha2
   real(real64) :: amax
@@ -270,10 +265,6 @@
 
   subroutine compute_integration_range()
     use constants
-<<<<<<< HEAD
-=======
-    use dirichlet_mod, only: log_pna
->>>>>>> 8d25d01d
     real(real64)             :: a1,a2,f,df,x
     integer(int32)           :: i, err
 
@@ -291,10 +282,6 @@
           exit
        end if
        call log_weight_d(x, f, df)
-<<<<<<< HEAD
-=======
-       write(*, *) i, x, a1, a2, f, df
->>>>>>> 8d25d01d
        if (df > 0) then
           a1 = x
        else if (df < 0) then
