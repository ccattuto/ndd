--- conflicted
+++ resolved
@@ -206,10 +206,6 @@
 
 contains
 
-<<<<<<< HEAD
-  subroutine compute_integration_range()
-    use dirichlet_mod, only: log_pna, log_weight
-=======
   elemental real(real64) function log_weight(alpha)
     ! un-normalized weight for alpha in the integrals; prop. to p(alpha|x)
     use dirichlet_mod, only: log_pna, log_fpa
@@ -263,9 +259,8 @@
 
   end subroutine log_weight_d
 
-    subroutine compute_integration_range()
+  subroutine compute_integration_range()
     use dirichlet_mod, only: log_pna
->>>>>>> 29702120
 
     integer(int32),parameter :: nx = 100
     real(real64)             :: dx,largest
