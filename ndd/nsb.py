# -*- coding: utf-8 -*-
# Author: Simone Marsili <simomarsili@gmail.com>
# License: BSD 3 clause
"""Functions module."""
import logging
import numpy
import ndd
from ndd.estimators import Entropy, JSDivergence
from ndd.exceptions import (NumericError, HistogramError, AxisError,
                            CardinalityError)

__all__ = ['entropy',
           'jensen_shannon_divergence',
           'histogram',
           'from_data']

logger = logging.getLogger(__name__)


def entropy(pk, k=None, alpha=None, plugin=False, return_std=False):
    """
    Return a Bayesian estimate of the entropy from an array of counts.

    Return a Bayesian estimate of the entropy of an unknown discrete
    distribution from an input array of counts pk.

    Parameters
    ----------
    pk : array-like
        The number of occurrences of a set of bins.
    k : int or array-like, optional
        Total number of bins (taking into account unobserved bins);
        k >= len(pk). A float is a valid input for whole numbers (e.g. k=1.e3).
        If an array, set k = numpy.prod(k).
        Defaults to n_bins.
    alpha : float, optional
        If alpha is not None, use a single Dirichlet prior with concentration
        parameter alpha (fixed alpha estimator). alpha > 0.0.
    plugin : boolean, optional
        If True, return a 'plugin' estimate of the entropy. The discrete
        distribution is estimated from the empirical frequencies over bins
        and inserted into the entropy definition (plugin estimator).
        If alpha is passed in combination with plugin=True, add
        alpha pseudocounts to each frequency count (pseudocount estimator).
    return_std : boolean, optional
        If True, also return an approximated value for the standard deviation
        over the entropy posterior.

    Returns
    -------
    entropy : float
        Entropy estimate.
    std : float, optional
        Uncertainty in the entropy estimate
        (approximated standard deviation over the entropy posterior).
        Only if `return_std` is True.

    Raises
    ------
    NumericError
        If result is NaN

    """

    # pk is an array of counts
    estimator = Entropy(alpha, plugin).fit(pk, k)
    S, err = estimator.estimate_, estimator.err_

    if numpy.isnan(S):
        raise NumericError("NaN value")

    if return_std:
        if err is not None and numpy.isnan(err):
            raise NumericError("NaN value")
        return S, err
    else:
        return S


def jensen_shannon_divergence(pk, k=None, alpha=None, plugin=False):
    """
    Return the Jensen-Shannon divergence from a matrix of counts.

    Return an estimate of the Jensen-Shannon divergence between
    n_distributions unknown discrete distributions from a
    n_distributions-by-n_bins input array of counts.
    The estimate (in nats) is computed as a combination of single Bayesian
    entropy estimates. If the total number of samples varies among the
    distributions, the function returns the divergence between the
    distributions with weights proportional to the total number of samples in
    each row (see the general definition of Jensen-Shannon divergence:
    https://en.wikipedia.org/wiki/Jensen-Shannon_divergence).

    Parameters
    ----------

    pk : array-like, shape (n_distributions, n_bins)
        Matrix of frequency counts. Each row corresponds to the number of
        occurrences of a set of bins from a different distribution.
    k : int or array-like, optional
        Total number of bins (taking into account unobserved bins); k >= n_bins
        A float is a valid input for whole numbers (e.g. k=1.e3).
        If an array, set k = numpy.prod(k).
        Defaults to n_bins.
    alpha : float, optional
        If not None, the entropy estimator uses a single Dirichlet prior with
        concentration parameter alpha (fixed alpha estimator). alpha > 0.0.
    plugin : boolean, optional
        If True, use a 'plugin' estimator for the entropy.
        If alpha is passed in combination with plugin == True, add alpha
        pseudoconts to the frequency counts in the plugin estimate.

    Returns
    -------
    float
        Jensen-Shannon divergence.

    Raises
    ------
    NumericError
        If result is NaN

    """

    estimator = JSDivergence(alpha, plugin).fit(pk, k)
    js = estimator.estimate_

    if numpy.isnan(js):
        raise NumericError("NaN value")

    return js


def _nbins(data):
    """
    The number of unique elements along axis 0. If data is p-dimensional,
    the num. of unique elements for each variable.
    """
    # reshape as a p-by-n array
    data = as_data_array(data)
    return [len(numpy.unique(v)) for v in data]


def histogram(data, axis=0, r=0):
    """Compute an histogram from data. Wrapper to numpy.unique.

    Parameters
    ----------
    data : array-like
        An array of n samples from p variables.
    axis : int, optional
        The sample-indexing axis
    r : int, optional
        If r > 0, return a generator that yields a bin counts array
        for each possible combination of r variables.

    Returns
    -------
    counts : ndarray
        Bin counts.

    Raises
    ------
    HistogramError
        If r > p.

    """
    from itertools import combinations
    # reshape as a p-by-n array
    data = as_data_array(data, axis=axis)
    p = data.shape[0]
    if r > p:
        raise HistogramError(
            'r (%r) is larger than the number of variables (%r)' % (r, p))
    if r == 0:
        # statistics for the p-dimensional variable
        _, counts = numpy.unique(data, return_counts=True, axis=1)
        return counts
    else:
        return (ndd.histogram(d, axis=1) for d in combinations(data, r=r))


def as_data_array(ar, axis=0):
    """
    For a generic ndarray, flatten the subarrays indexed by axis `axis`
    before transposing.

    Attributes
    ----------
    ar : array-like
        Data array.
    axis : int, optional
        The sample-indexing axis

    Returns
    -------
    transpesed_array
        2D data array with different samples in different columns.

    Raises
    ------
    AxisError
        axis is invalid

    """

    ar = numpy.asanyarray(ar)

    if ar.ndim == 1:
        n = ar.shape[0]
        ar = ar.reshape(1, n)
    elif ar.ndim == 2:
        if axis == 0:
            ar = ar.T
    elif ar.ndim > 2:
        if axis != 0:
            try:
                ar = numpy.swapaxes(ar, axis, 0)
            except ValueError:
                raise AxisError(axis, ar.ndim)
        n = ar.shape[0]
        ar = ar.reshape(n, -1)
        ar = ar.T

    return numpy.ascontiguousarray(ar)


def from_data(ar, ks=None, axis=0, r=0):
    """
    Given an array of data, return an entropy estimate.

    Paramaters
    ----------
    ar : array-like
        n-by-p array of n samples from p discrete variables.
    ks : 1D p-dimensional array, optional
        Alphabet size for each variable.
    axis : int, optional
        The sample-indexing axis.
    r : int, optional
        If r > 0, return a generator yielding estimates for the p-choose-r
        possible combinations of length r from the p variables.

    Returns
    -------
    float
        Entropy estimate

    Raises
    ------
    CardinalityError
        If ks is array-like and len(ks) != p
        If r > 0 and is a scalar.

    """
    from itertools import combinations

    # return a 2D data array with samples as columns
    ar = as_data_array(ar, axis=axis)
    p = ar.shape[0]

    # EntropyBasedEstimator objects are callable and return the fitted estimate
    estimator = Entropy()

    if ks is None:
        ks = numpy.array([len(numpy.unique(v)) for v in ar])
    else:
        try:
            ks = numpy.float64(ks)
        except ValueError:
            raise CardinalityError('%s: not a valid cardinality')
        if ks.ndim:
            if len(ks) != p:
                raise CardinalityError("k should have len %s" % p)

    if r == 0:
        counts = histogram(ar, axis=1)
        return estimator(counts, k=ks)
    else:
        if ks.ndim == 0:
            raise CardinalityError('For combinations, ks cant be a scalar')

        counts_combinations = histogram(ar, axis=1, r=r)
        alphabet_size_combinations = (numpy.prod(x)
                                      for x in combinations(ks, r=r))
        return (
<<<<<<< HEAD
            entropy_estimator(c, k=k)
            for c, k in zip(counts_combinations, alphabet_size_combinations))


def multivariate_information(a, ks=None):
    """docs."""
    import ndd

    try:
        n, p = a.shape
    except AttributeError:
        raise

    multi_info = 0.0
    for r in range(1, p+1):
        sgn = (-1)**r
        multi_info += sgn * numpy.sum(ndd._combinations(
            ndd.entropy, a, ks=ks, r=r))

    return - multi_info
=======
            estimator(c, k=k)
            for c, k in zip(counts_combinations, alphabet_size_combinations))
>>>>>>> b4640e4b
<|MERGE_RESOLUTION|>--- conflicted
+++ resolved
@@ -284,8 +284,7 @@
         alphabet_size_combinations = (numpy.prod(x)
                                       for x in combinations(ks, r=r))
         return (
-<<<<<<< HEAD
-            entropy_estimator(c, k=k)
+            estimator(c, k=k)
             for c, k in zip(counts_combinations, alphabet_size_combinations))
 
 
@@ -304,8 +303,4 @@
         multi_info += sgn * numpy.sum(ndd._combinations(
             ndd.entropy, a, ks=ks, r=r))
 
-    return - multi_info
-=======
-            estimator(c, k=k)
-            for c, k in zip(counts_combinations, alphabet_size_combinations))
->>>>>>> b4640e4b
+    return - multi_info