language: python
matrix:
  include:
    - python: 3.6
      env: TOXENV=py36
    - python: 3.5
      env: TOXENV=py35
<<<<<<< HEAD
=======
    - python: 3.4
      env: TOXENV=py34
>>>>>>> c016cbf3
before_install:
  - sudo apt-get install gfortran
install:
  - pip install tox
script:
  - tox<|MERGE_RESOLUTION|>--- conflicted
+++ resolved
@@ -5,11 +5,8 @@
       env: TOXENV=py36
     - python: 3.5
       env: TOXENV=py35
-<<<<<<< HEAD
-=======
     - python: 3.4
       env: TOXENV=py34
->>>>>>> c016cbf3
 before_install:
   - sudo apt-get install gfortran
 install:
