--- conflicted
+++ resolved
@@ -1,12 +1,11 @@
 # Change log
 
 ## [Unreleased]
+
+## [1.0] - 2019-01-15
 ### Changed
-<<<<<<< HEAD
 - Python3 only
-=======
 - fixed NumericError for valid entropy estimation
->>>>>>> d17a7d09
 
 ## [0.9] - 2019-01-15
 ### Added
