--- conflicted
+++ resolved
@@ -105,11 +105,7 @@
     "For a fair dice with six faces, the probability of each face is exactly $\\pi_i = 1/6$ and the entropy $H({\\boldsymbol \\pi})$ of the associated probability distribution ${\\boldsymbol \\pi}$ is exactly $\\log(6)$. \n",
     "The standard \"plugin\" estimator:\n",
     "$$H_{\\rm plugin}(\\{n_i\\}) = -\\sum_{i=1,k} \\left(\\frac{n_i}{n}\\right) \\log \\left(\\frac{n_i}{n}\\right)$$\n",
-<<<<<<< HEAD
-    "approximate the true distribution ${\\boldsymbol \\pi}$ with the empirical distribution $\\hat{\\boldsymbol \\pi}$ where $\\\hat{pi}_i = n_i/n$. $H_{plugin}$ can be computed using the **ndd** module and compared with $\\log(6)$:"
-=======
     "approximate the true distribution ${\\boldsymbol \\pi}$ with the empirical distribution $\\hat{\\boldsymbol \\pi}$ where $\\hat{\\pi}_i = n_i/n$. $H_{plugin}$ can be computed using the **ndd** module and compared with $\\log(6)$:"
->>>>>>> 7a23bfe3
    ]
   },
   {
